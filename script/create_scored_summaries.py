#!/usr/bin/env python3
"""
Combine classical planner solutions with scored LLM candidates to build
`scored_summaries.json` payloads consumed by construct_dpo_dataset.py.
"""

from __future__ import annotations

import argparse
import json
import os
import subprocess
import tempfile
from collections import defaultdict
from pathlib import Path
from typing import Dict, Iterable, List, Optional, Tuple


def _load_unsloth_candidates(path: Path, scenario: str) -> Dict[str, List[dict]]:
    """Group UnsLoTH scored JSONL entries by <scenario>/<problem_name>."""
    grouped: Dict[str, List[dict]] = defaultdict(list)
    if not path.exists():
        print(f"Warning: UnsLoTH JSONL file does not exist: {path}")
        return grouped

    candidates_loaded = 0
    
    with path.open("r", encoding="utf-8") as handle:
        for line in handle:
            line = line.strip()
            if not line:
                continue
            try:
                payload = json.loads(line)
            except json.JSONDecodeError as e:
                print(f"Warning: Failed to parse JSON line: {e}")
                continue
            
            # Skip GRPO pairs format (has 'chosen' and 'rejected')
            if "chosen" in payload and "rejected" in payload:
                print(f"Warning: Skipping GRPO pairs format entry. Expected candidates format with 'problem_name' and 'candidate' fields.")
                continue
            
            # Candidates format: standard UnsLoTH output
            problem_name = payload.get("problem_name") or Path(
                payload.get("problem_file", "")
            ).stem
            if not problem_name:
                print(f"Warning: No problem_name found in entry. Keys: {list(payload.keys())}")
                continue
            key = f"{scenario}/{problem_name}"
            candidate_text = payload.get("candidate") or ""
            seq = [step.strip() for step in candidate_text.splitlines() if step.strip()]
            if not seq:
                print(f"Warning: Empty planning sequence for {problem_name}, skipping")
                continue
            score_val = payload.get("score")
            try:
                score = int(score_val)
            except Exception:
                score = 0
            # Map 0-5 style scores to a 0-100 scale without reaching 100.
            scaled_score = max(0, min(score, 9)) * 20
            entry = {
                "score": scaled_score,
                "classification": payload.get("tag") or payload.get("classification"),
                "planning_sequence": seq,
                "source_file": payload.get("model") or "unsloth",
                "solution_file": payload.get("solution_file") or "",
                "problem_file": payload.get("problem_file") or "",
                "domain_file": payload.get("domain_file") or "",
                "raw_score": score_val,
                "candidate_family": payload.get("family"),
            }
            grouped[key].append(entry)
            candidates_loaded += 1
    
    if candidates_loaded > 0:
        print(f"Loaded {candidates_loaded} candidates from {path}")
        print(f"Grouped into {len(grouped)} problems")
    else:
        print(f"Warning: No candidates loaded from {path}. Please ensure the file contains candidates with 'problem_name' and 'candidate' fields.")
    
    return grouped


def _iter_solutions(problem_dir: Path) -> Iterable[Path]:
    for problem_path in sorted(problem_dir.glob("*.pddl")):
        sol_path = problem_path.with_suffix(".soln")
        if sol_path.exists():
            yield problem_path


def validate_solution(domain_file: str, problem_file: str, solution_text: str):
    """使用 VAL 验证解决方案"""
    with tempfile.NamedTemporaryFile(mode='w', suffix='.soln', delete=False) as f:
        f.write(solution_text)
        solution_file = f.name
    try:
        cmd = f"~/VAL/build/bin/Validate  -v {domain_file} {problem_file} {solution_file}"
        result = subprocess.run(cmd, shell=True, capture_output=True, text=True, timeout=30)
        if result.returncode == 0:
            out = result.stdout.lower()
<<<<<<< HEAD
            if ("plan valid" in out) or ("successful plans" in out):
=======
            if ("plan valid\n" in out) or ("successful plans" in out):
>>>>>>> 2596861c
                return True, "Plan valid", result.stdout, result.stderr, cmd
            else:
                return False, f"Validation failed: {result.stdout[:500]}", result.stdout, result.stderr, cmd
        else:
            return False, f"Validation error: {result.stderr[:500]}", result.stdout, result.stderr, cmd
    except subprocess.TimeoutExpired:
        return False, "Validation timeout", "", "Validation timeout after 30 seconds", cmd
    except Exception as e:
        return False, f"Validation exception: {str(e)}", "", str(e), cmd
    finally:
        try:
            os.unlink(solution_file)
        except:
            pass


def classify_from_val(is_valid: bool, validation_stdout: str) -> str:
    """
    根据验证结果分类，返回六类之一：
    success_plans / plan_format_error / precondition_violation /
    safety_constraints_violation / goal_not_satisfied / others
    
    逻辑与 parse_planning_results.py 中的 _classify_result 保持一致。
    """
    if not validation_stdout:
        return "plan_format_error"  # 空的validation_stdout归类为plan_format_error
    
    # 1) success plans - 首先检查 plan 是否 valid
    # 检查原始文本（不转小写）中的 "Plan valid\n" 或 "Successful plans:"
    if "Plan valid\n" in validation_stdout or "Successful plans:" in validation_stdout:
        return "success_plans"
    # 如果 is_valid 为 True，也返回 success_plans（保持兼容性）
    if is_valid:
        return "success_plans"
    
    text = validation_stdout.lower()
    
    # 2) plan format error
    if ("bad operator in plan" in text) or ("bad plan description!" in text) or \
       ("no matching action defined" in text) or ("object with unknown type" in text):
        return "plan_format_error"
    
    # 5) goal not satisfied
    if "checking goal\nGoal not satisfied" in text:
        return "goal_not_satisfied"
    
    # 3) precondition violation
    if ("plan failed to execute" in text) and ("unsatisfied precondition" in text):
        return "precondition_violation"
    
    # 4) safety constraints violation (排除掉前置条件不满足)
    if (("plan failed to execute" in text) and ("unsatisfied precondition" not in text)) or \
       ("outstanding requirements unsatisfied during plan" in text):
        return "safety_constraints_violation"
    
    # 6) others
    return "others"


SCORE_MAP = {
    "plan_format_error": 1,
    "precondition_violation": 2,
    "safety_constraints_violation": 3,
    "goal_not_satisfied": 4,
    "success_plans": 5,
    "others": 1,  # 未知归 1 档，保守处理
}


def _load_and_validate_pddl2_solutions(
    pddl2_solution_dir: Path, 
    domain_file: Path, 
    scenario: str,
    problem_dir: Path,
    existing_grouped: Optional[Dict[str, List[dict]]] = None,
) -> Dict[str, List[dict]]:
    """
    从 PDDL2 solution 目录加载 .soln 文件，使用这些 solution 去验证 problem_dir 中的同名问题。
    如果验证未通过（不是 5 分），证明 PDDL2 的解无法求解该问题，添加到 scored_summaries 中。
    跳过验证通过的（5分），也跳过已经在 existing_grouped 中存在的相同 score。
    返回按 problem_name 分组的验证过的解决方案。
    """
    grouped: Dict[str, List[dict]] = defaultdict(list)
    if not pddl2_solution_dir.exists():
        return grouped
    
    if not problem_dir.exists():
        print(f"Warning: problem_dir does not exist: {problem_dir}")
        return grouped
    
    if existing_grouped is None:
        existing_grouped = {}
    
    # 遍历 PDDL2 solution 目录中的所有 .pddl 文件
    for pddl2_problem_path in sorted(pddl2_solution_dir.glob("*.pddl")):
        # 跳过 domain 文件
        if "domain" in pddl2_problem_path.name.lower():
            continue
        
        # 查找对应的 .soln 文件
        sol_path = pddl2_problem_path.with_suffix(".soln")
        if not sol_path.exists():
            continue
        
        # 在 problem_dir 中查找同名问题
        problem_name = pddl2_problem_path.stem
        problem_path = problem_dir / f"{problem_name}.pddl"
        if not problem_path.exists():
            # 如果 problem_dir 中没有同名问题，跳过
            continue
        
        # 读取解决方案内容
        try:
            solution_text = sol_path.read_text(encoding="utf-8")
        except Exception as e:
            print(f"Warning: Failed to read {sol_path}: {e}")
            continue
        
        # 使用 PDDL2 的 solution 去验证 problem_dir 中的问题
        # domain_file 应该是 PDDL3 的 domain（用于验证）
        is_valid, msg, stdout, stderr, cmd = validate_solution(
            str(domain_file), str(problem_path), solution_text
        )
        
        # 分类验证结果
        classification = classify_from_val(is_valid, stdout)
        
        # 获取分数（1-5，然后映射到 0-100）
        raw_score = SCORE_MAP.get(classification, 1)
        
        # 如果验证通过（5 分，success_plans），跳过
        # 因为 PDDL2 的解能解决这个问题，不需要添加到 scored_summaries
        if raw_score == 5:
            print("stdout: ", stdout)
            print("stderr: ", stderr)
            print("cmd: ", cmd)
            print(f"Skipping validated solution (score 5): {problem_name} - PDDL2 solution can solve this problem")
            continue
        
        # Map 1-4 to 0-100 scale: 1->20, 2->40, 3->60, 4->80
        # 验证未通过，说明 PDDL2 的解无法求解该问题，需要添加到 scored_summaries
        scaled_score = raw_score * 20
        
        # 检查是否已经在 existing_grouped 中存在相同的 score
        key = f"{scenario}/{problem_name}"
        if key in existing_grouped:
            # 检查是否已有相同 score 的条目
            existing_scores = {entry.get("score", 0) for entry in existing_grouped[key]}
            if scaled_score in existing_scores:
                print(f"Skipping {problem_name}: score {scaled_score} already exists in scored_summaries")
                continue
        
        # 解析计划序列
        plan_lines = [
            line.strip()
            for line in solution_text.splitlines()
            if line.strip()
        ]
        
        # 创建条目
        entry = {
            "score": scaled_score,
            "classification": classification,
            "planning_sequence": plan_lines,
            "source_file": "pddl2_solution_validated",
            "solution_file": str(sol_path),
            "problem_file": str(problem_path),  # 使用 problem_dir 中的问题文件
            "domain_file": str(domain_file),
            "raw_score": raw_score,
            "validation_message": msg,
        }
        grouped[key].append(entry)
        print(f"Added PDDL2 solution for {problem_name} (score {scaled_score}) - cannot solve problem in problem_dir")
    
    return grouped


def _build_classical_entry(
    problem_path: Path, domain_path: Path, scenario: str
) -> Tuple[str, dict]:
    key = f"{scenario}/{problem_path.stem}"
    sol_path = problem_path.with_suffix(".soln")
    plan_lines = [
        line.strip()
        for line in sol_path.read_text(encoding="utf-8").splitlines()
        if line.strip()
    ]
    entry = {
        "score": 100,
        "classification": "success_plans",
        "planning_sequence": plan_lines,
        "source_file": "classical_planner",
        "solution_file": str(sol_path),
        "problem_file": str(problem_path),
        "domain_file": str(domain_path),
    }
    return key, entry


def build_payload(
    scenario: str,
    variant: str,
    unsloth_jsonl: Path,
    problem_dir: Path,
    domain_file: Path,
    pddl2_solution_dir: Optional[Path] = None,
) -> dict:
    grouped = _load_unsloth_candidates(unsloth_jsonl, scenario)

    # Add classical planner solutions from problem_dir
    for problem_path in _iter_solutions(problem_dir):
        key, entry = _build_classical_entry(problem_path, domain_file, scenario)
        grouped[key].append(entry)
    
    # Add validated PDDL2 solutions that fail to solve problems in problem_dir
    # Use PDDL2 solutions to validate problems in problem_dir
    # If validation fails (not score 5), it means PDDL2 solution cannot solve the problem,
    # so add it to scored_summaries for GRPO to create solutions
    if pddl2_solution_dir is not None:
        validated_solutions = _load_and_validate_pddl2_solutions(
            pddl2_solution_dir, 
            domain_file, 
            scenario,
            problem_dir=problem_dir,  # 使用 problem_dir 中的问题
            existing_grouped=grouped,  # 传入已有的 grouped 以检查重复
        )
        for key, entries in validated_solutions.items():
            grouped[key].extend(entries)

    # Convert defaultdict to plain dict of lists sorted by score (desc so 100 first)
    data = {
        key: sorted(entries, key=lambda e: int(e.get("score", 0)), reverse=True)
        for key, entries in grouped.items()
        if entries
    }

    payload = {
        "scenario": scenario,
        "variant": variant,
        "unsloth_jsonl": str(unsloth_jsonl),
        "problem_dir": str(problem_dir),
        "domain_file": str(domain_file),
        "pddl2_solution_dir": str(pddl2_solution_dir) if pddl2_solution_dir else None,
        "data": data,
    }
    return payload


def parse_args() -> argparse.Namespace:
    parser = argparse.ArgumentParser(
        description=(
            "Create scored_summaries.json from classical planner solutions and "
            "UnsLoTH scored JSONL"
        )
    )
    parser.add_argument("--scenario", required=True, help="Scenario name, e.g. blocksworld")
    parser.add_argument(
        "--variant",
        required=True,
        choices=["pddl2", "pddl3"],
        help="Planning variant for bookkeeping",
    )
    parser.add_argument(
        "--unsloth-jsonl",
        required=True,
        type=Path,
        help="Path to UnsLoTH scored.jsonl (reject candidates)",
    )
    parser.add_argument(
        "--problem-dir",
        required=True,
        type=Path,
        help="Directory holding problem .pddl and matching .soln files",
    )
    parser.add_argument(
        "--domain-file",
        required=True,
        type=Path,
        help="Domain file used by the classical planner",
    )
    parser.add_argument(
        "--pddl2-solution-dir",
        type=Path,
        default=None,
        help="Optional: Directory containing PDDL2 .pddl and .soln files (will be validated in PDDL3 environment, perfect solutions are skipped)",
    )
    parser.add_argument(
        "--output",
        required=True,
        type=Path,
        help="Output scored_summaries.json path",
    )
    return parser.parse_args()


def main() -> None:
    args = parse_args()

    payload = build_payload(
        scenario=args.scenario,
        variant=args.variant,
        unsloth_jsonl=args.unsloth_jsonl,
        problem_dir=args.problem_dir,
        domain_file=args.domain_file,
        pddl2_solution_dir=args.pddl2_solution_dir,
    )

    args.output.parent.mkdir(parents=True, exist_ok=True)
    with args.output.open("w", encoding="utf-8") as handle:
        json.dump(payload, handle, ensure_ascii=False, indent=2)


if __name__ == "__main__":
    main()<|MERGE_RESOLUTION|>--- conflicted
+++ resolved
@@ -101,11 +101,7 @@
         result = subprocess.run(cmd, shell=True, capture_output=True, text=True, timeout=30)
         if result.returncode == 0:
             out = result.stdout.lower()
-<<<<<<< HEAD
-            if ("plan valid" in out) or ("successful plans" in out):
-=======
             if ("plan valid\n" in out) or ("successful plans" in out):
->>>>>>> 2596861c
                 return True, "Plan valid", result.stdout, result.stderr, cmd
             else:
                 return False, f"Validation failed: {result.stdout[:500]}", result.stdout, result.stderr, cmd
